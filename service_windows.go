// Copyright 2015 Daniel Theophanes.
// Use of this source code is governed by a zlib-style
// license that can be found in the LICENSE file.

package service

import (
	"errors"
	"fmt"
	"os"
	"os/signal"
	"strconv"
	"strings"
	"sync"
	"syscall"
	"time"

	"golang.org/x/sys/windows"
	"golang.org/x/sys/windows/registry"
	"golang.org/x/sys/windows/svc"
	"golang.org/x/sys/windows/svc/eventlog"
	"golang.org/x/sys/windows/svc/mgr"
)

const (
	version = "windows-service"

	StartType             = "StartType"
	ServiceStartManual    = "manual"
	ServiceStartDisabled  = "disabled"
	ServiceStartAutomatic = "automatic"

	OnFailure              = "OnFailure"
	OnFailureRestart       = "restart"
	OnFailureReboot        = "reboot"
	OnFailureNoAction      = "noaction"
	OnFailureDelayDuration = "OnFailureDelayDuration"
	OnFailureResetPeriod   = "OnFailureResetPeriod"

	errnoServiceDoesNotExist syscall.Errno = 1060
)

type windowsService struct {
	i Interface
	*Config

	errSync      sync.Mutex
	stopStartErr error
}

// WindowsLogger allows using windows specific logging methods.
type WindowsLogger struct {
	ev   *eventlog.Log
	errs chan<- error
}

type windowsSystem struct{}

func (windowsSystem) String() string {
	return version
}
func (windowsSystem) Detect() bool {
	return true
}
func (windowsSystem) Interactive() bool {
	return interactive
}
func (windowsSystem) New(i Interface, c *Config) (Service, error) {
	ws := &windowsService{
		i:      i,
		Config: c,
	}
	return ws, nil
}

func init() {
	ChooseSystem(windowsSystem{})
}

func (l WindowsLogger) send(err error) error {
	if err == nil {
		return nil
	}
	if l.errs != nil {
		l.errs <- err
	}
	return err
}

// Error logs an error message.
func (l WindowsLogger) Error(v ...interface{}) error {
	return l.send(l.ev.Error(3, fmt.Sprint(v...)))
}

// Warning logs an warning message.
func (l WindowsLogger) Warning(v ...interface{}) error {
	return l.send(l.ev.Warning(2, fmt.Sprint(v...)))
}

// Info logs an info message.
func (l WindowsLogger) Info(v ...interface{}) error {
	return l.send(l.ev.Info(1, fmt.Sprint(v...)))
}

// Errorf logs an error message.
func (l WindowsLogger) Errorf(format string, a ...interface{}) error {
	return l.send(l.ev.Error(3, fmt.Sprintf(format, a...)))
}

// Warningf logs an warning message.
func (l WindowsLogger) Warningf(format string, a ...interface{}) error {
	return l.send(l.ev.Warning(2, fmt.Sprintf(format, a...)))
}

// Infof logs an info message.
func (l WindowsLogger) Infof(format string, a ...interface{}) error {
	return l.send(l.ev.Info(1, fmt.Sprintf(format, a...)))
}

// NError logs an error message and an event ID.
func (l WindowsLogger) NError(eventID uint32, v ...interface{}) error {
	return l.send(l.ev.Error(eventID, fmt.Sprint(v...)))
}

// NWarning logs an warning message and an event ID.
func (l WindowsLogger) NWarning(eventID uint32, v ...interface{}) error {
	return l.send(l.ev.Warning(eventID, fmt.Sprint(v...)))
}

// NInfo logs an info message and an event ID.
func (l WindowsLogger) NInfo(eventID uint32, v ...interface{}) error {
	return l.send(l.ev.Info(eventID, fmt.Sprint(v...)))
}

// NErrorf logs an error message and an event ID.
func (l WindowsLogger) NErrorf(eventID uint32, format string, a ...interface{}) error {
	return l.send(l.ev.Error(eventID, fmt.Sprintf(format, a...)))
}

// NWarningf logs an warning message and an event ID.
func (l WindowsLogger) NWarningf(eventID uint32, format string, a ...interface{}) error {
	return l.send(l.ev.Warning(eventID, fmt.Sprintf(format, a...)))
}

// NInfof logs an info message and an event ID.
func (l WindowsLogger) NInfof(eventID uint32, format string, a ...interface{}) error {
	return l.send(l.ev.Info(eventID, fmt.Sprintf(format, a...)))
}

var interactive = false

func init() {
	var err error
	interactive, err = svc.IsAnInteractiveSession()
	if err != nil {
		panic(err)
	}
}

func (ws *windowsService) String() string {
	if len(ws.DisplayName) > 0 {
		return ws.DisplayName
	}
	return ws.Name
}

func (ws *windowsService) Platform() string {
	return version
}

func (ws *windowsService) setError(err error) {
	ws.errSync.Lock()
	defer ws.errSync.Unlock()
	ws.stopStartErr = err
}
func (ws *windowsService) getError() error {
	ws.errSync.Lock()
	defer ws.errSync.Unlock()
	return ws.stopStartErr
}

func (ws *windowsService) Execute(args []string, r <-chan svc.ChangeRequest, changes chan<- svc.Status) (bool, uint32) {
	const cmdsAccepted = svc.AcceptStop | svc.AcceptShutdown
	changes <- svc.Status{State: svc.StartPending}

	if err := ws.i.Start(ws); err != nil {
		ws.setError(err)
		return true, 1
	}

	changes <- svc.Status{State: svc.Running, Accepts: cmdsAccepted}
loop:
	for {
		c := <-r
		switch c.Cmd {
		case svc.Interrogate:
			changes <- c.CurrentStatus
		case svc.Stop:
			changes <- svc.Status{State: svc.StopPending}
			if err := ws.i.Stop(ws); err != nil {
				ws.setError(err)
				return true, 2
			}
			break loop
		case svc.Shutdown:
			changes <- svc.Status{State: svc.StopPending}
			var err error
			if wsShutdown, ok := ws.i.(Shutdowner); ok {
				err = wsShutdown.Shutdown(ws)
			} else {
				err = ws.i.Stop(ws)
			}
			if err != nil {
				ws.setError(err)
				return true, 2
			}
			break loop
		default:
			continue loop
		}
	}

	return false, 0
}

func (ws *windowsService) Install() error {
	exepath, err := ws.execPath()
	if err != nil {
		return err
	}

	m, err := mgr.Connect()
	if err != nil {
		return err
	}
	defer m.Disconnect()
	s, err := m.OpenService(ws.Name)
	if err == nil {
		s.Close()
		return fmt.Errorf("service %s already exists", ws.Name)
	}
	var startType int32
	switch ws.Option.string(StartType, ServiceStartAutomatic) {
	case ServiceStartAutomatic:
		startType = mgr.StartAutomatic
	case ServiceStartManual:
		startType = mgr.StartManual
	case ServiceStartDisabled:
		startType = mgr.StartDisabled
	}

	serviceType := windows.SERVICE_WIN32_OWN_PROCESS
	if ws.Option.bool("Interactive", false) {
		serviceType = serviceType | windows.SERVICE_INTERACTIVE_PROCESS
	}

	s, err = m.CreateService(ws.Name, exepath, mgr.Config{
		DisplayName:      ws.DisplayName,
		Description:      ws.Description,
		StartType:        uint32(startType),
		ServiceStartName: ws.UserName,
		Password:         ws.Option.string("Password", ""),
		Dependencies:     ws.Dependencies,
		DelayedAutoStart: ws.Option.bool("DelayedAutoStart", false),
		ServiceType:      uint32(serviceType),
	}, ws.Arguments...)
	if err != nil {
		return err
	}
	if onFailure := ws.Option.string(OnFailure, ""); onFailure != "" {
		var delay = 1 * time.Second
		if d, err := time.ParseDuration(ws.Option.string(OnFailureDelayDuration, "1s")); err == nil {
			delay = d
		}
		var actionType int
		switch onFailure {
		case OnFailureReboot:
			actionType = mgr.ComputerReboot
		case OnFailureRestart:
			actionType = mgr.ServiceRestart
		case OnFailureNoAction:
			actionType = mgr.NoAction
		default:
			actionType = mgr.ServiceRestart
		}
		if err := s.SetRecoveryActions([]mgr.RecoveryAction{
			{
				Type:  actionType,
				Delay: delay,
			},
		}, uint32(ws.Option.int(OnFailureResetPeriod, 10))); err != nil {
			return err
		}
	}
	defer s.Close()
	err = eventlog.InstallAsEventCreate(ws.Name, eventlog.Error|eventlog.Warning|eventlog.Info)
	if err != nil {
		if !strings.Contains(err.Error(), "exists") {
			s.Delete()
			return fmt.Errorf("SetupEventLogSource() failed: %s", err)
		}
	}
	return nil
}

func (ws *windowsService) Uninstall() error {
	m, err := mgr.Connect()
	if err != nil {
		return err
	}
	defer m.Disconnect()
	s, err := m.OpenService(ws.Name)
	if err != nil {
		return fmt.Errorf("service %s is not installed", ws.Name)
	}
	defer s.Close()
	err = s.Delete()
	if err != nil {
		return err
	}
	err = eventlog.Remove(ws.Name)
	if err != nil {
		return fmt.Errorf("RemoveEventLogSource() failed: %s", err)
	}
	return nil
}

func (ws *windowsService) Run() error {
	ws.setError(nil)
	if !interactive {
		// Return error messages from start and stop routines
		// that get executed in the Execute method.
		// Guarded with a mutex as it may run a different thread
		// (callback from windows).
		runErr := svc.Run(ws.Name, ws)
		startStopErr := ws.getError()
		if startStopErr != nil {
			return startStopErr
		}
		if runErr != nil {
			return runErr
		}
		return nil
	}
	err := ws.i.Start(ws)
	if err != nil {
		return err
	}

	sigChan := make(chan os.Signal)

	signal.Notify(sigChan, os.Interrupt)

	<-sigChan

	return ws.i.Stop(ws)
}

func (ws *windowsService) Status() (Status, error) {
	m, err := mgr.Connect()
	if err != nil {
		return StatusUnknown, err
	}
	defer m.Disconnect()

	s, err := m.OpenService(ws.Name)
	if err != nil {
		if errno, ok := err.(syscall.Errno); ok && errno == errnoServiceDoesNotExist {
			return StatusUnknown, ErrNotInstalled
		}
		return StatusUnknown, err
	}
	defer s.Close()

	status, err := s.Query()
	if err != nil {
		return StatusUnknown, err
	}

	switch status.State {
	case svc.StartPending:
		fallthrough
	case svc.Running:
		return StatusRunning, nil
	case svc.PausePending:
		fallthrough
	case svc.Paused:
		fallthrough
	case svc.ContinuePending:
		fallthrough
	case svc.StopPending:
		fallthrough
	case svc.Stopped:
		return StatusStopped, nil
	default:
		return StatusUnknown, fmt.Errorf("unknown status %v", status)
	}
}

<<<<<<< HEAD
func (ws *windowsService) GetPid() (uint32, error) {
	m, err := mgr.Connect()
	if err != nil {
		return 0, err
	}
	defer m.Disconnect()

	s, err := m.OpenService(ws.Name)
	if err != nil {
		if errno, ok := err.(syscall.Errno); ok && errno == errnoServiceDoesNotExist {
			return 0, ErrNotInstalled
		}
		return 0, err
	}
	defer s.Close()

	status, err := s.Query()
	if err != nil {
		return 0, err
	}
	return status.ProcessId, nil
=======
func (ws *windowsService) GetPid() (int32, error) {
	return 0, errors.New("not implemented yet")
>>>>>>> 20fdd363
}

func (ws *windowsService) Start() error {
	m, err := mgr.Connect()
	if err != nil {
		return err
	}
	defer m.Disconnect()

	s, err := m.OpenService(ws.Name)
	if err != nil {
		return err
	}
	defer s.Close()
	return s.Start()
}

func (ws *windowsService) Stop() error {
	m, err := mgr.Connect()
	if err != nil {
		return err
	}
	defer m.Disconnect()

	s, err := m.OpenService(ws.Name)
	if err != nil {
		return err
	}
	defer s.Close()

	return ws.stopWait(s)
}

func (ws *windowsService) Restart() error {
	m, err := mgr.Connect()
	if err != nil {
		return err
	}
	defer m.Disconnect()

	s, err := m.OpenService(ws.Name)
	if err != nil {
		return err
	}
	defer s.Close()

	err = ws.stopWait(s)
	if err != nil {
		return err
	}

	return s.Start()
}

func (ws *windowsService) stopWait(s *mgr.Service) error {
	// First stop the service. Then wait for the service to
	// actually stop before starting it.
	status, err := s.Control(svc.Stop)
	if err != nil {
		return err
	}

	timeDuration := time.Millisecond * 50

	timeout := time.After(getStopTimeout() + (timeDuration * 2))
	tick := time.NewTicker(timeDuration)
	defer tick.Stop()

	for status.State != svc.Stopped {
		select {
		case <-tick.C:
			status, err = s.Query()
			if err != nil {
				return err
			}
		case <-timeout:
			break
		}
	}
	return nil
}

// getStopTimeout fetches the time before windows will kill the service.
func getStopTimeout() time.Duration {
	// For default and paths see https://support.microsoft.com/en-us/kb/146092
	defaultTimeout := time.Millisecond * 20000
	key, err := registry.OpenKey(registry.LOCAL_MACHINE, `SYSTEM\CurrentControlSet\Control`, registry.READ)
	if err != nil {
		return defaultTimeout
	}
	sv, _, err := key.GetStringValue("WaitToKillServiceTimeout")
	if err != nil {
		return defaultTimeout
	}
	v, err := strconv.Atoi(sv)
	if err != nil {
		return defaultTimeout
	}
	return time.Millisecond * time.Duration(v)
}

func (ws *windowsService) Logger(errs chan<- error) (Logger, error) {
	if interactive {
		return ConsoleLogger, nil
	}
	return ws.SystemLogger(errs)
}
func (ws *windowsService) SystemLogger(errs chan<- error) (Logger, error) {
	el, err := eventlog.Open(ws.Name)
	if err != nil {
		return nil, err
	}
	return WindowsLogger{el, errs}, nil
}<|MERGE_RESOLUTION|>--- conflicted
+++ resolved
@@ -397,7 +397,6 @@
 	}
 }
 
-<<<<<<< HEAD
 func (ws *windowsService) GetPid() (uint32, error) {
 	m, err := mgr.Connect()
 	if err != nil {
@@ -419,10 +418,6 @@
 		return 0, err
 	}
 	return status.ProcessId, nil
-=======
-func (ws *windowsService) GetPid() (int32, error) {
-	return 0, errors.New("not implemented yet")
->>>>>>> 20fdd363
 }
 
 func (ws *windowsService) Start() error {
