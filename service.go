// Copyright 2015 Daniel Theophanes.
// Use of this source code is governed by a zlib-style
// license that can be found in the LICENSE file.

// Package service provides a simple way to create a system service.
// Currently supports Windows, Linux/(systemd | Upstart | SysV | OpenRC), and OSX/Launchd.
//
// Windows controls services by setting up callbacks that is non-trivial. This
// is very different then other systems. This package provides the same API
// despite the substantial differences.
// It also can be used to detect how a program is called, from an interactive
// terminal or from a service manager.
//
// Examples in the example/ folder.
//
//	package main
//
//	import (
//		"log"
//
//		"github.com/kardianos/service"
//	)
//
//	var logger service.Logger
//
//	type program struct{}
//
//	func (p *program) Start(s service.Service) error {
//		// Start should not block. Do the actual work async.
//		go p.run()
//		return nil
//	}
//	func (p *program) run() {
//		// Do work here
//	}
//	func (p *program) Stop(s service.Service) error {
//		// Stop should not block. Return with a few seconds.
//		return nil
//	}
//
//	func main() {
//		svcConfig := &service.Config{
//			Name:        "GoServiceTest",
//			DisplayName: "Go Service Test",
//			Description: "This is a test Go service.",
//		}
//
//		prg := &program{}
//		s, err := service.New(prg, svcConfig)
//		if err != nil {
//			log.Fatal(err)
//		}
//		logger, err = s.Logger(nil)
//		if err != nil {
//			log.Fatal(err)
//		}
//		err = s.Run()
//		if err != nil {
//			logger.Error(err)
//		}
//	}
package service // import "github.com/kardianos/service"

import (
	"errors"
	"fmt"
)

const (
	optionKeepAlive            = "KeepAlive"
	optionKeepAliveDefault     = true
	optionRunAtLoad            = "RunAtLoad"
	optionRunAtLoadDefault     = false
	optionUserService          = "UserService"
	optionUserServiceDefault   = false
	optionSessionCreate        = "SessionCreate"
	optionSessionCreateDefault = false
	optionLogOutput            = "LogOutput"
	optionLogOutputDefault     = false
	optionPrefix               = "Prefix"
	optionPrefixDefault        = "application"

	optionRunWait            = "RunWait"
	optionReloadSignal       = "ReloadSignal"
	optionPIDFile            = "PIDFile"
	optionLimitNOFILE        = "LimitNOFILE"
	optionLimitNOFILEDefault = -1 // -1 = don't set in configuration
	optionRestart            = "Restart"

	optionSuccessExitStatus = "SuccessExitStatus"

	optionSystemdScript = "SystemdScript"
	optionSysvScript    = "SysvScript"
	optionRCSScript     = "RCSScript"
	optionUpstartScript = "UpstartScript"
	optionLaunchdConfig = "LaunchdConfig"
	optionOpenRCScript  = "OpenRCScript"
<<<<<<< HEAD
	optionRunItScript   = "RunItScript"
=======

	optionLogDirectory = "LogDirectory"
>>>>>>> 3596dfaf
)

// Status represents service status as an byte value
type Status byte

// Status of service represented as an byte
const (
	StatusUnknown Status = iota // Status is unable to be determined due to an error or it was not installed.
	StatusRunning
	StatusStopped
)

// Config provides the setup for a Service. The Name field is required.
type Config struct {
	Name        string   // Required name of the service. No spaces suggested.
	DisplayName string   // Display name, spaces allowed.
	Description string   // Long description of service.
	UserName    string   // Run as username.
	Arguments   []string // Run with arguments.

	// Optional field to specify the executable for service.
	// If empty the current executable is used.
	Executable string

	// Array of service dependencies.
	// Not yet fully implemented on Linux or OS X:
	//  1. Support linux-systemd dependencies, just put each full line as the
	//     element of the string array, such as
	//     "After=network.target syslog.target"
	//     "Requires=syslog.target"
	//     Note, such lines will be directly appended into the [Unit] of
	//     the generated service config file, will not check their correctness.
	Dependencies []string

	// The following fields are not supported on Windows.
	WorkingDirectory string // Initial working directory.
	ChRoot           string

	// System specific options.
	Option KeyValue

	EnvVars map[string]string
}

var (
	system         System
	systemRegistry []System
)

var (
	// ErrNameFieldRequired is returned when Config.Name is empty.
	ErrNameFieldRequired = errors.New("Config.Name field is required.")
	// ErrNoServiceSystemDetected is returned when no system was detected.
	ErrNoServiceSystemDetected = errors.New("No service system detected.")
	// ErrNotInstalled is returned when the service is not installed.
	ErrNotInstalled = errors.New("the service is not installed")
)

// New creates a new service based on a service interface and configuration.
func New(i Interface, c *Config) (Service, error) {
	if len(c.Name) == 0 {
		return nil, ErrNameFieldRequired
	}
	if system == nil {
		return nil, ErrNoServiceSystemDetected
	}
	return system.New(i, c)
}

// KeyValue provides a list of system specific options.
//  * OS X
//    - LaunchdConfig string ()                 - Use custom launchd config.
//    - KeepAlive     bool   (true)             - Prevent the system from stopping the service automatically.
//    - RunAtLoad     bool   (false)            - Run the service after its job has been loaded.
//    - SessionCreate bool   (false)            - Create a full user session.
//
//  * Solaris
//    - Prefix        string ("application")    - Service FMRI prefix.
//
//  * POSIX
//    - UserService   bool   (false)            - Install as a current user service.
//    - SystemdScript string ()                 - Use custom systemd script.
//    - UpstartScript string ()                 - Use custom upstart script.
//    - SysvScript    string ()                 - Use custom sysv script.
//    - OpenRCScript  string ()                 - Use custom OpenRC script.
//    - RunWait       func() (wait for SIGNAL)  - Do not install signal but wait for this function to return.
//    - ReloadSignal  string () [USR1, ...]     - Signal to send on reload.
//    - PIDFile       string () [/run/prog.pid] - Location of the PID file.
//    - LogOutput     bool   (false)            - Redirect StdErr & StandardOutPath to files.
//    - Restart       string (always)           - How shall service be restarted.
//    - SuccessExitStatus string ()             - The list of exit status that shall be considered as successful,
//                                                in addition to the default ones.
//    - LogDirectory string(/var/log)           - The path to the log files directory
//
//  * Linux (systemd)
//    - LimitNOFILE   int    (-1)               - Maximum open files (ulimit -n)
//                                                (https://serverfault.com/questions/628610/increasing-nproc-for-processes-launched-by-systemd-on-centos-7)
//  * Windows
//    - DelayedAutoStart  bool (false)                - After booting, start this service after some delay.
//    - Password  string ()                           - Password to use when interfacing with the system service manager.
//    - Interactive       bool (false)                - The service can interact with the desktop. (more information https://docs.microsoft.com/en-us/windows/win32/services/interactive-services)
//    - DelayedAutoStart        bool (false)          - after booting start this service after some delay.
//    - StartType               string ("automatic")  - Start service type. (automatic | manual | disabled)
//    - OnFailure               string ("restart" )   - Action to perform on service failure. (restart | reboot | noaction)
//    - OnFailureDelayDuration  string ( "1s" )       - Delay before restarting the service, time.Duration string.
//    - OnFailureResetPeriod    int ( 10 )            - Reset period for errors, seconds.
type KeyValue map[string]interface{}

// bool returns the value of the given name, assuming the value is a boolean.
// If the value isn't found or is not of the type, the defaultValue is returned.
func (kv KeyValue) bool(name string, defaultValue bool) bool {
	if v, found := kv[name]; found {
		if castValue, is := v.(bool); is {
			return castValue
		}
	}
	return defaultValue
}

// int returns the value of the given name, assuming the value is an int.
// If the value isn't found or is not of the type, the defaultValue is returned.
func (kv KeyValue) int(name string, defaultValue int) int {
	if v, found := kv[name]; found {
		if castValue, is := v.(int); is {
			return castValue
		}
	}
	return defaultValue
}

// string returns the value of the given name, assuming the value is a string.
// If the value isn't found or is not of the type, the defaultValue is returned.
func (kv KeyValue) string(name string, defaultValue string) string {
	if v, found := kv[name]; found {
		if castValue, is := v.(string); is {
			return castValue
		}
	}
	return defaultValue
}

// float64 returns the value of the given name, assuming the value is a float64.
// If the value isn't found or is not of the type, the defaultValue is returned.
func (kv KeyValue) float64(name string, defaultValue float64) float64 {
	if v, found := kv[name]; found {
		if castValue, is := v.(float64); is {
			return castValue
		}
	}
	return defaultValue
}

// funcSingle returns the value of the given name, assuming the value is a func().
// If the value isn't found or is not of the type, the defaultValue is returned.
func (kv KeyValue) funcSingle(name string, defaultValue func()) func() {
	if v, found := kv[name]; found {
		if castValue, is := v.(func()); is {
			return castValue
		}
	}
	return defaultValue
}

// Platform returns a description of the system service.
func Platform() string {
	if system == nil {
		return ""
	}
	return system.String()
}

// Interactive returns false if running under the OS service manager
// and true otherwise.
func Interactive() bool {
	if system == nil {
		return true
	}
	return system.Interactive()
}

func newSystem() System {
	for _, choice := range systemRegistry {
		if choice.Detect() == false {
			continue
		}
		return choice
	}
	return nil
}

// ChooseSystem chooses a system from the given system services.
// SystemServices are considered in the order they are suggested.
// Calling this may change what Interactive and Platform return.
func ChooseSystem(a ...System) {
	systemRegistry = a
	system = newSystem()
}

// ChosenSystem returns the system that service will use.
func ChosenSystem() System {
	return system
}

// AvailableSystems returns the list of system services considered
// when choosing the system service.
func AvailableSystems() []System {
	return systemRegistry
}

// System represents the service manager that is available.
type System interface {
	// String returns a description of the system.
	String() string

	// Detect returns true if the system is available to use.
	Detect() bool

	// Interactive returns false if running under the system service manager
	// and true otherwise.
	Interactive() bool

	// New creates a new service for this system.
	New(i Interface, c *Config) (Service, error)
}

// Interface represents the service interface for a program. Start runs before
// the hosting process is granted control and Stop runs when control is returned.
//
//   1. OS service manager executes user program.
//   2. User program sees it is executed from a service manager (IsInteractive is false).
//   3. User program calls Service.Run() which blocks.
//   4. Interface.Start() is called and quickly returns.
//   5. User program runs.
//   6. OS service manager signals the user program to stop.
//   7. Interface.Stop() is called and quickly returns.
//      - For a successful exit, os.Exit should not be called in Interface.Stop().
//   8. Service.Run returns.
//   9. User program should quickly exit.
type Interface interface {
	// Start provides a place to initiate the service. The service doesn't
	// signal a completed start until after this function returns, so the
	// Start function must not take more then a few seconds at most.
	Start(s Service) error

	// Stop provides a place to clean up program execution before it is terminated.
	// It should not take more then a few seconds to execute.
	// Stop should not call os.Exit directly in the function.
	Stop(s Service) error
}

// Shutdowner represents a service interface for a program that differentiates between "stop" and
// "shutdown". A shutdown is triggered when the whole box (not just the service) is stopped.
type Shutdowner interface {
	Interface
	// Shutdown provides a place to clean up program execution when the system is being shutdown.
	// It is essentially the same as Stop but for the case where machine is being shutdown/restarted
	// instead of just normally stopping the service. Stop won't be called when Shutdown is.
	Shutdown(s Service) error
}

// TODO: Add Configure to Service interface.

// Service represents a service that can be run or controlled.
type Service interface {
	// Run should be called shortly after the program entry point.
	// After Interface.Stop has finished running, Run will stop blocking.
	// After Run stops blocking, the program must exit shortly after.
	Run() error

	// Start signals to the OS service manager the given service should start.
	Start() error

	// Stop signals to the OS service manager the given service should stop.
	Stop() error

	// Restart signals to the OS service manager the given service should stop then start.
	Restart() error

	// Install setups up the given service in the OS service manager. This may require
	// greater rights. Will return an error if it is already installed.
	Install() error

	// Uninstall removes the given service from the OS service manager. This may require
	// greater rights. Will return an error if the service is not present.
	Uninstall() error

	// Opens and returns a system logger. If the user program is running
	// interactively rather then as a service, the returned logger will write to
	// os.Stderr. If errs is non-nil errors will be sent on errs as well as
	// returned from Logger's functions.
	Logger(errs chan<- error) (Logger, error)

	// SystemLogger opens and returns a system logger. If errs is non-nil errors
	// will be sent on errs as well as returned from Logger's functions.
	SystemLogger(errs chan<- error) (Logger, error)

	// String displays the name of the service. The display name if present,
	// otherwise the name.
	String() string

	// Platform displays the name of the system that manages the service.
	// In most cases this will be the same as service.Platform().
	Platform() string

	// Status returns the current service status.
	Status() (Status, error)

	// GetPid return process id of the service.
	GetPid() (uint32, error)
}

// ControlAction list valid string texts to use in Control.
var ControlAction = [5]string{"start", "stop", "restart", "install", "uninstall"}

// Control issues control functions to the service from a given action string.
func Control(s Service, action string) error {
	var err error
	switch action {
	case ControlAction[0]:
		err = s.Start()
	case ControlAction[1]:
		err = s.Stop()
	case ControlAction[2]:
		err = s.Restart()
	case ControlAction[3]:
		err = s.Install()
	case ControlAction[4]:
		err = s.Uninstall()
	default:
		err = fmt.Errorf("Unknown action %s", action)
	}
	if err != nil {
		return fmt.Errorf("Failed to %s %v: %v", action, s, err)
	}
	return nil
}

// Logger writes to the system log.
type Logger interface {
	Error(v ...interface{}) error
	Warning(v ...interface{}) error
	Info(v ...interface{}) error

	Errorf(format string, a ...interface{}) error
	Warningf(format string, a ...interface{}) error
	Infof(format string, a ...interface{}) error
}<|MERGE_RESOLUTION|>--- conflicted
+++ resolved
@@ -95,12 +95,8 @@
 	optionUpstartScript = "UpstartScript"
 	optionLaunchdConfig = "LaunchdConfig"
 	optionOpenRCScript  = "OpenRCScript"
-<<<<<<< HEAD
 	optionRunItScript   = "RunItScript"
-=======
-
-	optionLogDirectory = "LogDirectory"
->>>>>>> 3596dfaf
+	optionLogDirectory  = "LogDirectory"
 )
 
 // Status represents service status as an byte value
