//+build aix

// Copyright 2015 Daniel Theophanes.
// Use of this source code is governed by a zlib-style
// license that can be found in the LICENSE file.

package service

import (
	"bytes"
	"errors"
	"fmt"
	"os"
	"os/exec"
	"os/signal"
	"regexp"
	"strconv"
	"strings"
	"syscall"
	"text/template"
	"time"
)

const maxPathSize = 32 * 1024

const version = "aix-ssrc"

type aixSystem struct{}

func (aixSystem) String() string {
	return version
}
func (aixSystem) Detect() bool {
	return true
}
func (aixSystem) Interactive() bool {
	return interactive
}
func (aixSystem) New(i Interface, c *Config) (Service, error) {
	s := &aixService{
		i:      i,
		Config: c,
	}

	return s, nil
}

func getArgsFromPid(pid int) string {
	cmd := exec.Command("ps", "-o", "args", "-p", strconv.Itoa(pid))
	var out bytes.Buffer
	cmd.Stdout = &out
	if err := cmd.Run(); err == nil {
		lines := strings.Split(out.String(), "\n")
		if len(lines) > 1 {
			return strings.TrimSpace(lines[1])
		}
	}
	return ""
}

func init() {
	ChooseSystem(aixSystem{})
}

var interactive = false

func init() {
	var err error
	interactive, err = isInteractive()
	if err != nil {
		panic(err)
	}
}

func isInteractive() (bool, error) {
	// The parent process of a service process should be srcmstr.
	return getArgsFromPid(os.Getppid()) != "/usr/sbin/srcmstr", nil
}

type aixService struct {
	i Interface
	*Config
}

func (s *aixService) String() string {
	if len(s.DisplayName) > 0 {
		return s.DisplayName
	}
	return s.Name
}

func (s *aixService) Platform() string {
	return version
}

func (s *aixService) template() *template.Template {
	functions := template.FuncMap{
		"bool": func(v bool) string {
			if v {
				return "true"
			}
			return "false"
		},
	}

	customConfig := s.Option.string(optionSysvScript, "")

	if customConfig != "" {
		return template.Must(template.New("").Funcs(functions).Parse(customConfig))
	} else {
		return template.Must(template.New("").Funcs(functions).Parse(svcConfig))
	}
}

func (s *aixService) configPath() (cp string, err error) {
	cp = "/etc/rc.d/init.d/" + s.Config.Name
	return
}

func (s *aixService) Install() error {
	// install service
	path, err := s.execPath()
	if err != nil {
		return err
	}
	err = run("mkssys", "-s", s.Name, "-p", path, "-u", "0", "-R", "-Q", "-S", "-n", "15", "-f", "9", "-d", "-w", "30")
	if err != nil {
		return err
	}

	// write start script
	confPath, err := s.configPath()
	if err != nil {
		return err
	}
	_, err = os.Stat(confPath)
	if err == nil {
		return fmt.Errorf("Init already exists: %s", confPath)
	}

	f, err := os.Create(confPath)
	if err != nil {
		return err
	}
	defer f.Close()

	var to = &struct {
		*Config
		Path string
	}{
		s.Config,
		path,
	}

	err = s.template().Execute(f, to)
	if err != nil {
		return err
	}

	if err = os.Chmod(confPath, 0755); err != nil {
		return err
	}
	for _, i := range [...]string{"2", "3"} {
		if err = os.Symlink(confPath, "/etc/rc"+i+".d/S50"+s.Name); err != nil {
			continue
		}
		if err = os.Symlink(confPath, "/etc/rc"+i+".d/K02"+s.Name); err != nil {
			continue
		}
	}

	return nil
}

func (s *aixService) Uninstall() error {
	s.Stop()

	err := run("rmssys", "-s", s.Name)
	if err != nil {
		return err
	}

	confPath, err := s.configPath()
	if err != nil {
		return err
	}
	return os.Remove(confPath)
}

func (s *aixService) Status() (Status, error) {
	exitCode, out, err := runWithOutput("lssrc", "-s", s.Name)
	if exitCode == 0 && err != nil {
		if !strings.Contains(err.Error(), "failed with stderr") {
			return StatusUnknown, err
		}
	}

	re := regexp.MustCompile(`\s+` + s.Name + `\s+(\w+\s+)?(\d+\s+)?(\w+)`)
	matches := re.FindStringSubmatch(out)
	if len(matches) == 4 {
		status := string(matches[3])
		if status == "inoperative" {
			return StatusStopped, nil
		} else if status == "active" {
			return StatusRunning, nil
		} else {
			fmt.Printf("Got unknown service status %s\n", status)
			return StatusUnknown, err
		}
	}

	confPath, err := s.configPath()
	if err != nil {
		return StatusUnknown, err
	}

	if _, err = os.Stat(confPath); err == nil {
		return StatusStopped, nil
	}

	return StatusUnknown, ErrNotInstalled
}

<<<<<<< HEAD
func (s *aixService) GetPid() (uint32, error) {
=======
func (s *aixService) GetPid() (int32, error) {
>>>>>>> 20fdd363
	return 0, errors.New("not implemented yet")
}

func (s *aixService) Start() error {
	return run("startsrc", "-s", s.Name)
}
func (s *aixService) Stop() error {
	return run("stopsrc", "-s", s.Name)
}
func (s *aixService) Restart() error {
	err := s.Stop()
	if err != nil {
		return err
	}
	time.Sleep(50 * time.Millisecond)
	return s.Start()
}

func (s *aixService) Run() error {
	var err error

	err = s.i.Start(s)
	if err != nil {
		return err
	}

	s.Option.funcSingle(optionRunWait, func() {
		var sigChan = make(chan os.Signal, 3)
		signal.Notify(sigChan, syscall.SIGTERM, os.Interrupt)
		<-sigChan
	})()

	return s.i.Stop(s)
}

func (s *aixService) Logger(errs chan<- error) (Logger, error) {
	if interactive {
		return ConsoleLogger, nil
	}
	return s.SystemLogger(errs)
}
func (s *aixService) SystemLogger(errs chan<- error) (Logger, error) {
	return newSysLogger(s.Name, errs)
}

var svcConfig = `#!/bin/ksh
case "$1" in
start )
        startsrc -s {{.Name}}
        ;;
stop )
        stopsrc -s {{.Name}}
        ;;
* )
        echo "Usage: $0 (start | stop)"
        exit 1
esac
`<|MERGE_RESOLUTION|>--- conflicted
+++ resolved
@@ -221,11 +221,8 @@
 	return StatusUnknown, ErrNotInstalled
 }
 
-<<<<<<< HEAD
+
 func (s *aixService) GetPid() (uint32, error) {
-=======
-func (s *aixService) GetPid() (int32, error) {
->>>>>>> 20fdd363
 	return 0, errors.New("not implemented yet")
 }
 
